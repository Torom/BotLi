import os
import platform
from collections import defaultdict
<<<<<<< HEAD
import ping3  

=======
import asyncio
>>>>>>> 9032c4ce
import psutil

from api import API
from botli_dataclasses import Chat_Message, Game_Information
from config import Config
from lichess_game import Lichess_Game


class Chatter:
    def __init__(self,
                 api: API,
                 config: Config,
                 username: str,
                 game_information: Game_Information,
                 lichess_game: Lichess_Game
                 ) -> None:
        self.api = api
        self.username = username
        self.game_info = game_information
        self.lichess_game = lichess_game
        self.opponent_username = self.game_info.black_name if lichess_game.is_white else self.game_info.white_name
        self.cpu_message = self._get_cpu()
        self.draw_message = self._get_draw_message(config)
        self.name_message = self._get_name_message(config.version)
        self.ram_message = self._get_ram()
        self.player_greeting = self._format_message(config.messages.greeting)
        self.player_goodbye = self._format_message(config.messages.goodbye)
        self.spectator_greeting = self._format_message(config.messages.greeting_spectators)
        self.spectator_goodbye = self._format_message(config.messages.goodbye_spectators)
        self.print_eval_rooms: set[str] = set()

    async def handle_chat_message(self, chatLine_Event: dict, takeback_count: int, max_takebacks: int) -> None:
        chat_message = Chat_Message.from_chatLine_event(chatLine_Event)

        if chat_message.username == 'lichess':
            if chat_message.room == 'player':
                print(chat_message.text)
            return

        if chat_message.username != self.username:
            prefix = f'{chat_message.username} ({chat_message.room}): '
            output = prefix + chat_message.text
            if len(output) > 128:
                output = f'{output[:128]}\n{len(prefix) * " "}{output[128:]}'

            print(output)

        if chat_message.text.startswith('!'):
            await self._handle_command(chat_message, takeback_count, max_takebacks)

    async def print_eval(self) -> None:
        if not self.game_info.increment_ms and self.lichess_game.own_time < 30.0:
            return

        for room in self.print_eval_rooms:
            await self._send_last_message(room)

    async def send_greetings(self) -> None:
        if self.player_greeting:
            await self.api.send_chat_message(self.game_info.id_, 'player', self.player_greeting)

        if self.spectator_greeting:
            await self.api.send_chat_message(self.game_info.id_, 'spectator', self.spectator_greeting)

    async def send_goodbyes(self) -> None:
        if self.lichess_game.is_abortable:
            return

        if self.player_goodbye:
            await self.api.send_chat_message(self.game_info.id_, 'player', self.player_goodbye)

        if self.spectator_goodbye:
            await self.api.send_chat_message(self.game_info.id_, 'spectator', self.spectator_goodbye)

    async def send_abortion_message(self) -> None:
        await self.api.send_chat_message(self.game_info.id_, 'player', ('Too bad you weren\'t there. '
                                                                        'Feel free to challenge me again, '
                                                                        'I will accept the challenge if possible.'))

    def _get_ping(self) -> str:
        try:
            ping_ms = ping3.ping("lichess.org", unit="ms", timeout=2)
            if ping_ms is None:
                return "Ping to lichess.org failed."
            return f"Ping to lichess.org: {ping_ms:.0f} ms"
        except Exception as e:
            return f"Ping error: {e}"

    async def _handle_command(self, chat_message: Chat_Message, takeback_count: int, max_takebacks: int) -> None:
        match chat_message.text[1:].lower():
            case 'cpu':
                await self.api.send_chat_message(self.game_info.id_, chat_message.room, self.cpu_message)
            case 'draw':
                await self.api.send_chat_message(self.game_info.id_, chat_message.room, self.draw_message)
            case 'eval':
                await self._send_last_message(chat_message.room)
            case 'motor':
                await self.api.send_chat_message(self.game_info.id_, chat_message.room, self.lichess_game.engine.name)
            case 'name':
                await self.api.send_chat_message(self.game_info.id_, chat_message.room, self.name_message)
            case 'ping':
                await self._handle_ping_command(chat_message)
            case 'printeval':
                if not self.game_info.increment_ms and self.game_info.initial_time_ms < 180_000:
                    await self._send_last_message(chat_message.room)
                    return

                if chat_message.room in self.print_eval_rooms:
                    return

                self.print_eval_rooms.add(chat_message.room)
                await self.api.send_chat_message(self.game_info.id_,
                                                 chat_message.room,
                                                 'Type !quiet to stop eval printing.')
                await self._send_last_message(chat_message.room)
            case 'quiet':
                self.print_eval_rooms.discard(chat_message.room)
            case 'pv':
                if chat_message.room == 'player':
                    return

                if not (message := self._append_pv()):
                    message = 'No PV available.'

                await self.api.send_chat_message(self.game_info.id_, chat_message.room, message)
            case 'ram':
                await self.api.send_chat_message(self.game_info.id_, chat_message.room, self.ram_message)
            case 'takeback':
                await self._send_takeback_message(chat_message.room, takeback_count, max_takebacks)
            case 'ping':
                ping_message = self._get_ping()
                await self.api.send_chat_message(self.game_info.id_, chat_message.room, ping_message)
            case 'help' | 'commands':
                if chat_message.room == 'player':
<<<<<<< HEAD
                    message = 'Supported commands: !cpu, !draw, !eval, !motor, !name, !printeval, !ram, !takeback, !ping'
                else:
                    message = 'Supported commands: !cpu, !draw, !eval, !motor, !name, !printeval, !pv, !ram, !takeback, !ping'
=======
                    message = 'Supported commands: !cpu, !draw, !eval, !motor, !name, !ping, !printeval, !ram, !takeback'
                else:
                    message = 'Supported commands: !cpu, !draw, !eval, !motor, !name, !ping, !printeval, !pv, !ram, !takeback'

>>>>>>> 9032c4ce
                await self.api.send_chat_message(self.game_info.id_, chat_message.room, message)
            case _:
                pass

    async def _handle_ping_command(self, chat_message: Chat_Message) -> None:
        ping_ms = await self._get_ping("lichess.org")
        await self.api.send_chat_message(self.game_info.id_, chat_message.room, f"Ping: {ping_ms}")

    async def _get_ping(self, host: str) -> str:
        try:
            count_flag = "-n" if platform.system().lower().startswith("win") else "-c"
            proc = await asyncio.create_subprocess_exec(
                "ping", count_flag, "1", host,
                stdout=asyncio.subprocess.PIPE,
                stderr=asyncio.subprocess.PIPE
            )
            stdout, _ = await proc.communicate()
            output = stdout.decode()
            for line in output.splitlines():
                if "time=" in line.lower():
                    return line.split("time=")[1].split()[0]
            return "unknown"
        except Exception as e:
            return f"error: {e}"

    async def _send_last_message(self, room: str) -> None:
        last_message = self.lichess_game.last_message.replace('Engine', 'Evaluation')
        last_message = ' '.join(last_message.split())

        if room == 'spectator':
            last_message = self._append_pv(last_message)

        await self.api.send_chat_message(self.game_info.id_, room, last_message)

    async def _send_takeback_message(self, room: str, takeback_count: int, max_takebacks: int) -> None:
        if not max_takebacks:
            message = f'{self.username} does not accept takebacks.'
        else:
            message = (f'{self.username} accepts up to {max_takebacks} takeback(s). '
                       f'{self.opponent_username} used {takeback_count} so far.')

        await self.api.send_chat_message(self.game_info.id_, room, message)

    def _get_cpu(self) -> str:
        cpu = ''
        if os.path.exists('/proc/cpuinfo'):
            with open('/proc/cpuinfo', encoding='utf-8') as cpuinfo:
                while line := cpuinfo.readline():
                    if line.startswith('model name'):
                        cpu = line.split(': ')[1]
                        cpu = cpu.replace('(R)', '')
                        cpu = cpu.replace('(TM)', '')

                        if len(cpu.split()) > 1:
                            return cpu

        if processor := platform.processor():
            cpu = processor.split()[0]
            cpu = cpu.replace('GenuineIntel', 'Intel')

        cores = psutil.cpu_count(logical=False)
        threads = psutil.cpu_count(logical=True)
        cpu_freq = psutil.cpu_freq().max / 1000

        return f'{cpu} {cores}c/{threads}t @ {cpu_freq:.2f}GHz'

    def _get_ram(self) -> str:
        mem_bytes = psutil.virtual_memory().total
        mem_gib = mem_bytes / (1024.**3)

        return f'{mem_gib:.1f} GiB'

    def _get_draw_message(self, config: Config) -> str:
        if not config.offer_draw.enabled:
            return f'{self.username} will neither accept nor offer draws.'

        max_score = config.offer_draw.score / 100

        return (f'{self.username} offers draw at move {config.offer_draw.min_game_length} or later '
                f'if the eval is within +{max_score:.2f} to -{max_score:.2f} for the last '
                f'{config.offer_draw.consecutive_moves} moves.')

    def _get_name_message(self, version: str) -> str:
        return (f'{self.username} running {self.lichess_game.engine.name} (BotLi {version})')

    def _format_message(self, message: str | None) -> str | None:
        if not message:
            return

        mapping = defaultdict(str, {'opponent': self.opponent_username, 'me': self.username,
                                    'engine': self.lichess_game.engine.name, 'cpu': self.cpu_message,
                                    'ram': self.ram_message})
        return message.format_map(mapping)

    def _append_pv(self, initial_message: str = '') -> str:
        if len(self.lichess_game.last_pv) < 2:
            return initial_message

        if initial_message:
            initial_message += ' '

        if self.lichess_game.is_our_turn:
            board = self.lichess_game.board.copy(stack=1)
            board.pop()
        else:
            board = self.lichess_game.board.copy(stack=False)

        if board.turn:
            initial_message += 'PV:'
        else:
                initial_message += f'PV: {board.fullmove_number}...'<|MERGE_RESOLUTION|>--- conflicted
+++ resolved
@@ -1,12 +1,8 @@
 import os
 import platform
 from collections import defaultdict
-<<<<<<< HEAD
 import ping3  
-
-=======
 import asyncio
->>>>>>> 9032c4ce
 import psutil
 
 from api import API
@@ -141,16 +137,10 @@
                 await self.api.send_chat_message(self.game_info.id_, chat_message.room, ping_message)
             case 'help' | 'commands':
                 if chat_message.room == 'player':
-<<<<<<< HEAD
                     message = 'Supported commands: !cpu, !draw, !eval, !motor, !name, !printeval, !ram, !takeback, !ping'
                 else:
                     message = 'Supported commands: !cpu, !draw, !eval, !motor, !name, !printeval, !pv, !ram, !takeback, !ping'
-=======
-                    message = 'Supported commands: !cpu, !draw, !eval, !motor, !name, !ping, !printeval, !ram, !takeback'
-                else:
-                    message = 'Supported commands: !cpu, !draw, !eval, !motor, !name, !ping, !printeval, !pv, !ram, !takeback'
-
->>>>>>> 9032c4ce
+
                 await self.api.send_chat_message(self.game_info.id_, chat_message.room, message)
             case _:
                 pass
