--- conflicted
+++ resolved
@@ -45,21 +45,14 @@
 class User_Interface:
     async def main(self, commands: list[str], config_path: str, allow_upgrade: bool) -> None:
         self.config = Config.from_yaml(config_path)
-<<<<<<< HEAD
+
         cprint(f"{LOGO} • {self.config.version}", end="", flush=True)
-=======
-        print(f"{LOGO} • {self.config.version}", end="", flush=True)
->>>>>>> eccf4db2
 
         async with API(self.config) as self.api:
             account = await self.api.get_account()
             username: str = account["username"]
 
-<<<<<<< HEAD
             cprint(f" • {username}\n")
-=======
-            print(f" • {username}\n")
->>>>>>> eccf4db2
 
             self.api.append_user_agent(username)
             await self._handle_bot_status(account.get("title"), allow_upgrade)
