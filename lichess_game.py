import itertools
import random
import struct
import time
from collections.abc import Awaitable, Callable, Iterable
from itertools import islice
from typing import Any, Literal

import chess
import chess.engine
import chess.gaviota
import chess.polyglot
import chess.syzygy
from chess.variant import find_variant

from api import API
from botli_dataclasses import (
    Book_Settings,
    Game_Information,
    Gaviota_Result,
    Lichess_Move,
    Move_Response,
    Move_Source,
    Syzygy_Result,
)
from config import Config
from configs import Engine_Config, Syzygy_Config
from engine import Engine
from enums import Variant
from utils import game_print


class Lichess_Game:
    def __init__(
        self,
        api: API,
        config: Config,
        username: str,
        game_info: Game_Information,
        board: chess.Board,
        syzygy_config: Syzygy_Config,
        engine_key: str,
        engine: Engine,
    ) -> None:
        self.api = api
        self.config = config
        self.game_info = game_info
        self.board = board
        self.syzygy_config = syzygy_config
        self.white_time: float = self.game_info.state["wtime"] / 1000
        self.black_time: float = self.game_info.state["btime"] / 1000
        self.white_offered_draw: bool = False
        self.black_offered_draw: bool = False
        self.increment = self.game_info.increment_ms / 1000
        self.is_white = self.game_info.white_name == username
        self.book_settings = self._get_book_settings()
        self.syzygy_tablebase = self._get_syzygy_tablebase()
        self.gaviota_tablebase = self._get_gaviota_tablebase()
        self.move_sources = self._get_move_sources()

        self.opening_explorer_counter = 0
        self.out_of_opening_explorer_counter = 0
        self.cloud_counter = 0
        self.out_of_cloud_counter = 0
        self.chessdb_counter = 0
        self.out_of_chessdb_counter = 0
        self.move_overhead = self._get_move_overhead(config.engines[engine_key])
        self.engine = engine
        self.scores: list[chess.engine.PovScore] = []
        self.last_message = "No eval available yet."
        self.last_pv: list[chess.Move] = []

    @classmethod
    async def acreate(cls, api: API, config: Config, username: str, game_info: Game_Information) -> "Lichess_Game":
        board = cls._get_board(game_info)
        is_white = game_info.white_name == username
        engine_key = cls._get_engine_key(config, board, is_white, game_info)
        syzygy_config = cls._get_syzygy_config(config, board)
        engine = await Engine.from_config(
            config.engines[engine_key],
            syzygy_config,
            game_info.black_opponent if is_white else game_info.white_opponent,
        )
        return cls(api, config, username, game_info, board, syzygy_config, engine_key, engine)

    @staticmethod
    def _get_board(game_info: Game_Information) -> chess.Board:
        if game_info.variant == Variant.CHESS960:
            board = chess.Board(game_info.initial_fen, chess960=True)
        elif game_info.variant == Variant.FROM_POSITION:
            board = chess.Board(game_info.initial_fen)
        else:
            VariantBoard = find_variant(game_info.variant_name)
            board = VariantBoard()

        for uci_move in game_info.state["moves"].split():
            board.push_uci(uci_move)

        return board

    @staticmethod
    def _get_engine_key(config: Config, board: chess.Board, is_white: bool, game_info: Game_Information) -> str:
        suffixes: list[str] = []
        if game_info.tournament_id is not None:
            suffixes.append("tournament")
        suffixes.append("human" if game_info.opponent_is_human else "bot")
        suffixes.append("white" if is_white else "black")
        suffixes.append("rated" if game_info.rated else "casual")

        def check_engine_key(base_name: str) -> str | None:
            for i in range(len(suffixes), -1, -1):
                for p in itertools.permutations(suffixes, i):
                    key = f"{base_name}_{'_'.join(p)}" if p else base_name
                    if key in config.engines:
                        return key

        if board.uci_variant == "chess":
            if board.chess960:
                if key := check_engine_key("chess960"):
                    return key

            else:
                if key := check_engine_key(game_info.tc_str):
                    return key

                if key := check_engine_key(game_info.speed):
                    return key

        else:
            for alias in map(str.lower, board.aliases):
                if key := check_engine_key(alias):
                    return key

            if key := check_engine_key("variants"):
                return key

        if key := check_engine_key("standard"):
            return key

        raise RuntimeError(f'No suitable engine for "{board.uci_variant}" configured.')

    @classmethod
    def _get_syzygy_config(cls, config: Config, board: chess.Board) -> Syzygy_Config:
        match board.uci_variant:
            case "chess":
                return config.syzygy["standard"]
            case "antichess":
                return config.syzygy["antichess"]
            case "atomic":
                return config.syzygy["atomic"]
            case _:
                return Syzygy_Config(False, [], 0, False)

    async def make_move(self) -> Lichess_Move:
        for move_source in self.move_sources:
            if move_response := await move_source():
                self.board.push(move_response.move)
                await self.engine.start_pondering(self.board)
<<<<<<< HEAD
                game_print(f"{move_response.public_message} {move_response.private_message}".strip(), game_id=self.game_info.id)
=======

                print(f"{move_response.public_message} {move_response.private_message}".strip())
>>>>>>> eccf4db2
                self.last_message = move_response.public_message
                self.last_pv = move_response.pv
                return Lichess_Move(
                    move_response.move.uci(),
                    self._offer_draw(move_response.trusted_eval, move_response.is_draw),
                    self._resign(move_response.trusted_eval, move_response.is_lost),
                )

        move, info = await self.engine.make_move(self.board, *self.engine_times)

        if "score" in info:
            self.scores.append(info["score"])

        message = f"Engine:  {self._format_move(move):14} {self._format_engine_info(info)}"
<<<<<<< HEAD
        game_print(message, game_id=self.game_info.id)
=======
        print(message)
>>>>>>> eccf4db2
        self.last_message = message
        self.last_pv = info.get("pv", [])

        self.board.push(move)
        if len(self.board.move_stack) <= 2:
            await self.engine.start_pondering(self.board)

        return Lichess_Move(move.uci(), self._offer_draw(), self._resign())

    def update(self, gameState_event: dict[str, Any]) -> bool:
        self.white_time = gameState_event["wtime"] / 1000
        self.black_time = gameState_event["btime"] / 1000
        self.white_offered_draw = gameState_event.get("wdraw", False)
        self.black_offered_draw = gameState_event.get("bdraw", False)

        moves = gameState_event["moves"].split()
        if len(moves) > len(self.board.move_stack):
            self.board.push(chess.Move.from_uci(moves[-1]))
            return True

        return False

    async def takeback(self) -> None:
        self.board.pop()
        if self.is_our_turn:
            self.board.pop()
        self.last_pv.clear()
        await self.start_pondering()

    @property
    def is_our_turn(self) -> bool:
        return self.is_white == self.board.turn

    @property
    def is_abortable(self) -> bool:
        return len(self.board.move_stack) < 2

    @property
    def own_time(self) -> float:
        return self.white_time if self.is_white else self.black_time

    @property
    def opponent_time(self) -> float:
        return self.black_time if self.is_white else self.white_time

    @property
    def opponent_offered_draw(self) -> bool:
        return self.black_offered_draw if self.is_white else self.white_offered_draw

    @property
    def engine_times(self) -> tuple[float, float, float]:
        if self.is_white:
            if self.white_time > self.move_overhead:
                white_time = self.white_time - self.move_overhead
            else:
                white_time = self.white_time / 2.0

            return white_time, self.black_time, self.increment

        if self.black_time > self.move_overhead:
            black_time = self.black_time - self.move_overhead
        else:
            black_time = self.black_time / 2.0

        return self.white_time, black_time, self.increment

    async def start_pondering(self) -> None:
        await self.engine.start_pondering(self.board)

    async def close(self) -> None:
        await self.engine.close()

        for book_reader in self.book_settings.readers.values():
            book_reader.close()

        if self.syzygy_tablebase:
            self.syzygy_tablebase.close()

        if self.gaviota_tablebase:
            self.gaviota_tablebase.close()

    def _offer_draw(self, is_trusted: bool = True, is_draw: bool | None = None) -> bool:
        if not self.config.offer_draw.enabled:
            return False

        if not self.engine.opponent.is_engine and not self.config.offer_draw.against_humans:
            return False

        if (
            self.config.offer_draw.min_rating is not None
            and self.engine.opponent.rating is not None
            and self.engine.opponent.rating < self.config.offer_draw.min_rating
        ):
            return False

        if not self.increment and self.opponent_time < 10.0:
            return False

        if is_draw is not None:
            return is_draw

        if not is_trusted:
            return False

        subtrahend = not self.is_white and self.opponent_offered_draw
        if self.board.fullmove_number - subtrahend <= self.config.offer_draw.min_game_length:
            return False

        if len(self.scores) < self.config.offer_draw.consecutive_moves:
            return False

        for score in islice(self.scores, len(self.scores) - self.config.offer_draw.consecutive_moves, None):
            if abs(score.relative.score(mate_score=40_000)) > self.config.offer_draw.score:
                return False

        return True

    def _resign(self, is_trusted: bool = True, is_lost: bool | None = None) -> bool:
        if not self.config.resign.enabled:
            return False

        if not self.engine.opponent.is_engine and not self.config.resign.against_humans:
            return False

        if (
            self.config.resign.min_rating is not None
            and self.engine.opponent.rating is not None
            and self.engine.opponent.rating < self.config.resign.min_rating
        ):
            return False

        if not self.increment and self.opponent_time < 10.0:
            return False

        if is_lost is not None:
            return is_lost

        if not is_trusted:
            return False

        if len(self.scores) < self.config.resign.consecutive_moves:
            return False

        for score in islice(self.scores, len(self.scores) - self.config.resign.consecutive_moves, None):
            if score.relative.score(mate_score=40_000) > self.config.resign.score:
                return False

        return True

    async def _make_book_move(self) -> Move_Response | None:
        if self.book_settings.max_depth and self.board.ply() >= self.book_settings.max_depth:
            return

        for name, book_reader in self.book_settings.readers.items():
            try:
                entries = list(book_reader.find_all(self.board))
            except struct.error:
                game_print(f'Skipping book "{name}" due to error.', game_id=self.game_info.id)
                continue

            if not entries:
                continue

            match self.book_settings.selection:
                case "weighted_random":
                    entries.sort(key=lambda entry: random.random() ** (1.0 / entry.weight), reverse=True)
                case "uniform_random":
                    random.shuffle(entries)
                case "best_move":
                    entries.sort(key=lambda entry: entry.weight, reverse=True)

            for entry in entries:
                if self.book_settings.allow_repetitions or not self._is_repetition(entry.move):
                    break
            else:
                continue

            weight = entry.weight / sum(entry.weight for entry in entries) * 100.0
            learn = entry.learn if self.config.opening_books.read_learn else 0
            name_str = name if len(self.book_settings.readers) > 1 else ""
            public_message = f"Book:    {self._format_move(entry.move):14}"
            private_message = f"{self._format_book_info(weight, learn)}     {name_str}"
            return Move_Response(entry.move, public_message, private_message=private_message)

    def _get_book_settings(self) -> Book_Settings:
        if not self.config.opening_books.enabled:
            return Book_Settings()

        key = self._get_book_key()
        if not key:
            return Book_Settings()

        books_config = self.config.opening_books.books[key]
        return Book_Settings(
            books_config.selection,
            books_config.max_depth,
            books_config.allow_repetitions,
            {name: chess.polyglot.open_reader(path) for name, path in books_config.names.items()},
        )

    def _get_book_key(self) -> str | None:
        suffixes: list[str] = []
        if self.game_info.tournament_id is not None:
            suffixes.append("tournament")
        suffixes.append("human" if self.game_info.opponent_is_human else "bot")
        suffixes.append("white" if self.is_white else "black")
        suffixes.append("rated" if self.game_info.rated else "casual")

        def check_book_key(base_name: str) -> str | None:
            for i in range(len(suffixes), -1, -1):
                for p in itertools.permutations(suffixes, i):
                    key = f"{base_name}_{'_'.join(p)}" if p else base_name
                    if key in self.config.opening_books.books:
                        return key

        if self.board.uci_variant != "chess":
            for alias in map(str.lower, self.board.aliases):
                if key := check_book_key(alias):
                    return key

            return

        if self.board.chess960:
            if key := check_book_key("chess960"):
                return key

        else:
            if key := check_book_key(self.game_info.tc_str):
                return key

            if key := check_book_key(self.game_info.speed):
                return key

        return check_book_key("standard")

    async def _make_opening_explorer_move(self) -> Move_Response | None:
        out_of_book = self.out_of_opening_explorer_counter >= 5
        too_deep = (
            False
            if self.config.online_moves.opening_explorer.max_depth is None
            else self.board.ply() >= self.config.online_moves.opening_explorer.max_depth
        )
        out_of_range = self.board.fullmove_number > 25
        too_many_moves = (
            False
            if self.config.online_moves.opening_explorer.max_moves is None
            else self.opening_explorer_counter >= self.config.online_moves.opening_explorer.max_moves
        )
        has_time = self._has_time(self.config.online_moves.opening_explorer.min_time)

        if out_of_book or too_deep or out_of_range or too_many_moves or not has_time:
            return

        if self.config.online_moves.opening_explorer.player:
            color = "white" if self.board.turn else "black"
            username = self.config.online_moves.opening_explorer.player
        elif self.config.online_moves.opening_explorer.anti:
            color = "black" if self.board.turn else "white"
            username = self.game_info.black_name if self.board.turn else self.game_info.white_name
        else:
            color = "white" if self.board.turn else "black"
            username = self.game_info.white_name if self.board.turn else self.game_info.black_name

        speeds = self.game_info.speed if self.game_info.variant == Variant.STANDARD else None
        modes = "rated" if self.game_info.rated else None

        start_time = time.perf_counter()
        response = await self.api.get_opening_explorer(
            username,
            self.board.fen(),
            self.game_info.variant,
            color,
            modes,
            speeds,
            self.config.online_moves.opening_explorer.timeout,
        )
        if response is None:
            self.out_of_opening_explorer_counter += 1
            self._reduce_own_time(time.perf_counter() - start_time)
            return

        game_count = response["white"] + response["draws"] + response["black"]
        if game_count < max(self.config.online_moves.opening_explorer.min_games, 1):
            self.out_of_opening_explorer_counter += 1
            return

        for move in response["moves"]:
            move["wins"] = move["white"] if self.board.turn else move["black"]
            move["losses"] = move["black"] if self.board.turn else move["white"]

        if self.config.online_moves.opening_explorer.only_with_wins:
            response["moves"] = list(filter(lambda move: move["wins"] > 0, response["moves"]))

            if not response["moves"]:
                self.out_of_opening_explorer_counter += 1
                return

        self.out_of_opening_explorer_counter = 0
        top_move = self._get_opening_explorer_top_move(response["moves"])
        move = chess.Move.from_uci(top_move["uci"])
        if not self.config.online_moves.opening_explorer.allow_repetitions and self._is_repetition(move):
            return

        self.opening_explorer_counter += 1
        public_message = f"Explore: {self._format_move(move):14}"
        private_message = (
            f"Performance: {top_move['performance']}      "
            f"WDL: {top_move['wins']}/{top_move['draws']}/{top_move['losses']}"
        )
        return Move_Response(move, public_message, private_message=private_message)

    def _get_opening_explorer_top_move(self, moves: list[dict[str, Any]]) -> dict[str, Any]:
        if self.config.online_moves.opening_explorer.selection == "win_rate":

            def win_rate(move: dict[str, Any]) -> float:
                return move["wins"] / (move["white"] + move["draws"] + move["black"])

            def win_performance(move: dict[str, Any]) -> float:
                return (move["wins"] - move["losses"]) / (move["white"] + move["draws"] + move["black"])

            moves.sort(key=win_rate, reverse=True)
            return max(moves, key=win_performance)

        if self.config.online_moves.opening_explorer.anti:
            return min(moves, key=lambda move: move["performance"])

        return max(moves, key=lambda move: move["performance"])

    async def _make_cloud_move(self) -> Move_Response | None:
        out_of_book = self.out_of_cloud_counter >= 5
        too_deep = (
            False
            if self.config.online_moves.lichess_cloud.max_depth is None
            else self.board.ply() >= self.config.online_moves.lichess_cloud.max_depth
        )
        too_many_moves = (
            False
            if self.config.online_moves.lichess_cloud.max_moves is None
            else self.cloud_counter >= self.config.online_moves.lichess_cloud.max_moves
        )
        has_time = self._has_time(self.config.online_moves.lichess_cloud.min_time)

        if out_of_book or too_deep or too_many_moves or not has_time:
            return

        start_time = time.perf_counter()
        response = await self.api.get_cloud_eval(
            self.board.fen().replace("[", "/").replace("]", ""),
            self.game_info.variant,
            self.config.online_moves.lichess_cloud.timeout,
        )
        if response is None:
            self.out_of_cloud_counter += 1
            self._reduce_own_time(time.perf_counter() - start_time)
            return

        if "error" in response:
            self.out_of_cloud_counter += 1
            return

        if response["depth"] < self.config.online_moves.lichess_cloud.min_eval_depth:
            self.out_of_cloud_counter += 1
            return

        self.out_of_cloud_counter = 0
        pv = [chess.Move.from_uci(uci_move) for uci_move in response["pvs"][0]["moves"].split()]
        if not self.config.online_moves.lichess_cloud.allow_repetitions and self._is_repetition(pv[0]):
            return

        self.cloud_counter += 1
        if "mate" in response["pvs"][0]:
            score = chess.engine.PovScore(chess.engine.Mate(response["pvs"][0]["mate"]), chess.WHITE)
        else:
            score = chess.engine.PovScore(chess.engine.Cp(response["pvs"][0]["cp"]), chess.WHITE)

        if self.config.online_moves.lichess_cloud.trust_eval:
            self.scores.append(score)

        message = f"Cloud:   {self._format_move(pv[0]):14} {self._format_score(score)}     Depth: {response['depth']}"
        return Move_Response(pv[0], message, pv=pv, trusted_eval=self.config.online_moves.lichess_cloud.trust_eval)

    async def _make_chessdb_move(self) -> Move_Response | None:
        out_of_book = self.out_of_chessdb_counter >= 5
        too_deep = (
            False
            if self.config.online_moves.chessdb.max_depth is None
            else self.board.ply() >= self.config.online_moves.chessdb.max_depth
        )
        too_many_moves = (
            False
            if self.config.online_moves.chessdb.max_moves is None
            else self.chessdb_counter >= self.config.online_moves.chessdb.max_moves
        )
        has_time = self._has_time(self.config.online_moves.chessdb.min_time)
        is_endgame = chess.popcount(self.board.occupied) <= 7

        if out_of_book or too_deep or too_many_moves or not has_time or is_endgame:
            return

        start_time = time.perf_counter()
        response = await self.api.get_chessdb_eval(
            self.board.fen(shredder=self.board.chess960),
            self.config.online_moves.chessdb.best_move,
            self.config.online_moves.chessdb.timeout,
        )
        if response is None:
            self.out_of_chessdb_counter += 1
            self._reduce_own_time(time.perf_counter() - start_time)
            return

        if response["status"] != "ok":
            if response["status"] != "unknown":
<<<<<<< HEAD
                game_print(f"ChessDB: {response['status']}", game_id=self.game_info.id)
=======
                print(f"ChessDB: {response['status']}")
>>>>>>> eccf4db2
            self.out_of_chessdb_counter += 1
            return

        self.out_of_chessdb_counter = 0
        pv = [chess.Move.from_uci(uci_move) for uci_move in response["pv"]]
        if not self.config.online_moves.chessdb.allow_repetitions and self._is_repetition(pv[0]):
            return

        self.chessdb_counter += 1
        score = chess.engine.PovScore(chess.engine.Cp(response["score"]), self.board.turn)
        if self.config.online_moves.chessdb.trust_eval:
            self.scores.append(score)

        message = f"ChessDB: {self._format_move(pv[0]):14} {self._format_score(score)}     Depth: {response['depth']}"
        return Move_Response(pv[0], message, pv=pv, trusted_eval=self.config.online_moves.chessdb.trust_eval)

    def _probe_gaviota(self, moves: Iterable[chess.Move]) -> Gaviota_Result:
        assert self.gaviota_tablebase

        best_move = chess.Move.null()
        best_wdl = -2
        best_dtm = 1_000_000
        board_copy = self.board.copy(stack=False)
        for move in moves:
            board_copy.push(move)

            if board_copy.is_checkmate():
                return Gaviota_Result(move, 2, 0)

            dtm = -self.gaviota_tablebase.probe_dtm(board_copy)
            wdl = self._value_to_wdl(dtm, board_copy.halfmove_clock)

            if best_move:
                if wdl > best_wdl:
                    best_move = move
                    best_wdl = wdl
                    best_dtm = dtm
                elif wdl == best_wdl and dtm < best_dtm:
                    best_move = move
                    best_dtm = dtm
            else:
                best_move = move
                best_wdl = wdl
                best_dtm = dtm

            board_copy.pop()

        return Gaviota_Result(best_move, best_wdl, best_dtm)

    async def _make_gaviota_move(self) -> Move_Response | None:
        match chess.popcount(self.board.occupied):
            case pieces if pieces > self.config.gaviota.max_pieces + 1:
                return
            case pieces if pieces == self.config.gaviota.max_pieces + 1:
                if self._has_mate_score():
                    return

                try:
                    result = self._probe_gaviota(self.board.generate_legal_captures())
                except KeyError:
                    return

                if result.wdl < 2:
                    return
            case _:
                try:
                    result = self._probe_gaviota(self.board.generate_legal_moves())
                except KeyError:
                    return

        match result.wdl:
            case 2:
                egtb_info = self._format_egtb_info("win", dtm=result.dtm)
                offer_draw = False
                resign = False
            case 0:
                egtb_info = self._format_egtb_info("draw", dtm=0)
                offer_draw = True
                resign = False
            case -2:
                egtb_info = self._format_egtb_info("loss", dtm=result.dtm)
                offer_draw = False
                resign = True
            case _:
                return

        await self.engine.stop_pondering(self.board)
        message = f"Gaviota: {self._format_move(result.move):14} {egtb_info}"
        return Move_Response(result.move, message, is_draw=offer_draw, is_lost=resign)

    def _probe_syzygy(self, moves: Iterable[chess.Move]) -> Syzygy_Result:
        assert self.syzygy_tablebase

        best_move = chess.Move.null()
        best_wdl = -2
        best_dtz = 1_000_000
        best_real_dtz = 0
        board_copy = self.board.copy(stack=False)
        for move in moves:
            board_copy.push(move)

            dtz = -self.syzygy_tablebase.probe_dtz(board_copy)
            wdl = self._value_to_wdl(dtz, board_copy.halfmove_clock)

            real_dtz = dtz
            if board_copy.halfmove_clock == 0:
                if wdl < 0:
                    dtz += 10_000
                elif wdl > 0:
                    dtz -= 10_000

            if best_move:
                if wdl > best_wdl:
                    best_move = move
                    best_wdl = wdl
                    best_dtz = dtz
                    best_real_dtz = real_dtz
                elif wdl == best_wdl and dtz < best_dtz:
                    best_move = move
                    best_dtz = dtz
                    best_real_dtz = real_dtz
            else:
                best_move = move
                best_wdl = wdl
                best_dtz = dtz
                best_real_dtz = real_dtz

            board_copy.pop()

        return Syzygy_Result(best_move, best_wdl, best_real_dtz)

    async def _make_syzygy_move(self) -> Move_Response | None:
        match chess.popcount(self.board.occupied):
            case pieces if pieces > self.syzygy_config.max_pieces + 1 or self._has_mate_score():
                return
            case pieces if pieces == self.syzygy_config.max_pieces + 1:
                try:
                    result = self._probe_syzygy(self.board.generate_legal_captures())
                except KeyError:
                    return

                if result.wdl < 2:
                    return
            case _:
                try:
                    result = self._probe_syzygy(self.board.generate_legal_moves())
                except KeyError:
                    return

        match result.wdl:
            case 2:
                egtb_info = self._format_egtb_info("win", dtz=result.dtz)
                offer_draw = False
                resign = False
            case 1:
                egtb_info = self._format_egtb_info("cursed win", dtz=result.dtz)
                offer_draw = False
                resign = False
            case 0:
                egtb_info = self._format_egtb_info("draw", dtz=0)
                offer_draw = True
                resign = False
            case -1:
                egtb_info = self._format_egtb_info("blessed loss", dtz=result.dtz)
                offer_draw = True
                resign = False
            case -2:
                egtb_info = self._format_egtb_info("loss", dtz=result.dtz)
                offer_draw = False
                resign = True

        await self.engine.stop_pondering(self.board)
        message = f"Syzygy:  {self._format_move(result.move):14} {egtb_info}"
        return Move_Response(result.move, message, is_draw=offer_draw, is_lost=resign)

    def _value_to_wdl(self, value: int, halfmove_clock: int) -> Literal[-2, -1, 0, 1, 2]:
        if value > 0:
            if value + halfmove_clock <= 100:
                return 2

            return 1

        if value < 0:
            if value - halfmove_clock >= -100:
                return -2

            return -1

        return 0

    def _get_syzygy_tablebase(self) -> chess.syzygy.Tablebase | None:
        if not (self.syzygy_config.enabled and self.syzygy_config.instant_play):
            return

        tablebase = chess.syzygy.open_tablebase(self.syzygy_config.paths[0], VariantBoard=type(self.board))

        for path in self.syzygy_config.paths[1:]:
            tablebase.add_directory(path)

        return tablebase

    def _get_gaviota_tablebase(self) -> chess.gaviota.PythonTablebase | chess.gaviota.NativeTablebase | None:
        if not self.config.gaviota.enabled:
            return

        tablebase = chess.gaviota.open_tablebase(self.config.gaviota.paths[0])

        for path in self.config.gaviota.paths[1:]:
            tablebase.add_directory(path)

        return tablebase

    async def _make_egtb_move(self) -> Move_Response | None:
        max_pieces = 7 if self.board.uci_variant == "chess" else 6
        match chess.popcount(self.board.occupied):
            case pieces if pieces > max_pieces + 1:
                return
            case pieces if pieces == max_pieces + 1:
                if not any(self.board.generate_legal_captures()):
                    return

        if not self._has_time(self.config.online_moves.online_egtb.min_time) or self._has_mate_score():
            return

        variant = "standard" if self.board.uci_variant == "chess" else self.board.uci_variant
        assert variant

        start_time = time.perf_counter()
        response = await self.api.get_egtb(self.board.fen(), variant, self.config.online_moves.online_egtb.timeout)
        if response is None:
            self._reduce_own_time(time.perf_counter() - start_time)
            return

        outcome: str = response["category"]
        if outcome == "unknown":
            return

        uci_move: str = response["moves"][0]["uci"]
        dtz: int = response["dtz"]
        dtm: int | None = response["dtm"]
        offer_draw = outcome in ["draw", "blessed loss"]
        resign = outcome == "loss"
        move = chess.Move.from_uci(uci_move)
        message = f"EGTB:    {self._format_move(move):14} {self._format_egtb_info(outcome, dtz, dtm)}"
        return Move_Response(move, message, is_draw=offer_draw, is_lost=resign)

    def _format_move(self, move: chess.Move) -> str:
        if self.board.turn:
            move_number = f"{self.board.fullmove_number}."
            return f"{move_number:4} {self.board.san(move)}"

        move_number = f"{self.board.fullmove_number}..."
        return f"{move_number:6} {self.board.san(move)}"

    def _format_engine_info(self, info: chess.engine.InfoDict) -> str:
        info_score = info.get("score")
        score = f"{self._format_score(info_score):7}" if info_score else 7 * " "

        info_depth = info.get("depth")
        info_seldepth = info.get("seldepth")
        depth_str = f"{info_depth}/{info_seldepth}"
        depth = f"{depth_str:6}" if info_depth and info_seldepth else 6 * " "

        info_nodes = info.get("nodes")
        nodes = f"Nodes: {self._format_number(info_nodes)}" if info_nodes else 14 * " "

        info_nps = info.get("nps")
        nps = f"NPS: {self._format_number(info_nps)}" if info_nps else 12 * " "

        if info_time := info.get("time"):
            minutes, seconds = divmod(round(info_time, 1), 60)
            time_str = f"MT: {minutes:02.0f}:{seconds:004.1f}"
        else:
            time_str = 11 * " "

        info_hashfull = info.get("hashfull")
        hashfull = 13 * " " if info_hashfull is None else f"Hash: {info_hashfull / 10:5.1f} %"

        info_tbhits = info.get("tbhits")
        tbhits = f"TB: {self._format_number(info_tbhits)}" if info_tbhits else ""
        delimiter = 5 * " "

        return delimiter.join((score, depth, nodes, nps, time_str, hashfull, tbhits))

    def _format_number(self, number: int) -> str:
        units: list[tuple[str, int, int]] = [
            ("T", 1_000_000_000_000, 999_950_000_000),
            ("G", 1_000_000_000, 999_950_000),
            ("M", 1_000_000, 999_950),
            ("k", 1_000, 1_000),
        ]

        for suffix, value, threshold in units:
            if number >= threshold:
                return f"{number / value:5.1f} {suffix}"

        return f"{number:5}  "

    def _format_score(self, score: chess.engine.PovScore) -> str:
        if not score.is_mate():
            if cp_score := score.pov(self.board.turn).score():
                cp_score /= 100
                return format(cp_score, "+7.2f")

            return "   0.00"

        return str(score.pov(self.board.turn))

    def _format_egtb_info(self, outcome: str, dtz: int | None = None, dtm: int | None = None) -> str:
        outcome_str = f"{outcome:>7}"
        dtz_str = f"DTZ: {dtz}" if dtz else ""
        dtm_str = f"DTM: {dtm}" if dtm else ""
        delimiter = 5 * " "

        return delimiter.join(filter(None, [outcome_str, dtz_str, dtm_str]))

    def _format_book_info(self, weight: float, learn: int) -> str:
        output = f"{weight:>5.0f} %"
        if learn:
            output += f"     Performance: {learn >> 20}"
            win = (learn >> 10 & 0b1111111111) / 10.2
            draw = (learn & 0b1111111111) / 10.2
            loss = max(100.0 - win - draw, 0.0)
            output += f"     WDL: {win:5.1f} % {draw:5.1f} % {loss:5.1f} %"

        return output

    def _get_move_sources(self) -> list[Callable[[], Awaitable[Move_Response | None]]]:
        sources: list[Callable[[], Awaitable[Move_Response | None]]] = []

        sources.extend(self._get_endgame_sources())

        opening_sources = self._get_opening_sources()
        opening_sources.sort(key=lambda source: source.priority, reverse=True)

        sources.extend([source.method for source in opening_sources if source.is_available])

        return sources

    def _get_endgame_sources(self) -> list[Callable[[], Awaitable[Move_Response | None]]]:
        sources: list[Callable[[], Awaitable[Move_Response | None]]] = []

        if self.config.gaviota.enabled and self.board.uci_variant == "chess":
            sources.append(self._make_gaviota_move)

        if self.syzygy_config.enabled and self.syzygy_config.instant_play:
            sources.append(self._make_syzygy_move)

        if self.config.online_moves.online_egtb.enabled and self.board.uci_variant in ["chess", "antichess", "atomic"]:
            sources.append(self._make_egtb_move)

        return sources

    def _get_opening_sources(self) -> list[Move_Source]:
        sources: list[Move_Source] = []

        if self.config.opening_books.enabled:
            sources.append(Move_Source(method=self._make_book_move, priority=self.config.opening_books.priority))

        explorer_config = self.config.online_moves.opening_explorer
        if explorer_config.enabled:
            sources.append(
                Move_Source(
                    method=self._make_opening_explorer_move,
                    priority=explorer_config.priority,
                    conditions=[
                        self._check_book_condition(explorer_config.only_without_book),
                        self._check_variant_condition(explorer_config.use_for_variants),
                        self._check_variant_condition(explorer_config.player != "masters"),
                    ],
                )
            )

        cloud_config = self.config.online_moves.lichess_cloud
        if cloud_config.enabled:
            sources.append(
                Move_Source(
                    method=self._make_cloud_move,
                    priority=cloud_config.priority,
                    conditions=[
                        self._check_book_condition(cloud_config.only_without_book),
                        self._check_variant_condition(cloud_config.use_for_variants),
                    ],
                )
            )

        chessdb_config = self.config.online_moves.chessdb
        if chessdb_config.enabled:
            sources.append(
                Move_Source(
                    method=self._make_chessdb_move,
                    priority=chessdb_config.priority,
                    conditions=[
                        self._check_book_condition(chessdb_config.only_without_book),
                        self.board.uci_variant == "chess",
                    ],
                )
            )

        return sources

    def _check_book_condition(self, only_without_book: bool) -> bool:
        return not only_without_book or not self.book_settings.readers

    def _check_variant_condition(self, variant_condition: bool) -> bool:
        return self.board.uci_variant == "chess" or variant_condition

    def _get_move_overhead(self, engine_config: Engine_Config) -> float:
        return max(self.game_info.initial_time_ms / 60_000 * engine_config.move_overhead_multiplier, 1.0)

    def _has_time(self, min_time: float) -> bool:
        if len(self.board.move_stack) < 2:
            return True

        if not self.increment:
            min_time += 10.0

        return self.own_time >= min_time

    def _reduce_own_time(self, seconds: float) -> None:
        if len(self.board.move_stack) < 2:
            return

        if self.is_white:
            self.white_time -= seconds
        else:
            self.black_time -= seconds

    def _is_repetition(self, move: chess.Move) -> bool:
        board = self.board.copy()
        board.push(move)
        return board.is_repetition(count=2)

    def _has_mate_score(self) -> bool:
        if not self.scores:
            return False

        mate = self.scores[-1].relative.mate()
        return mate is not None and mate > 0<|MERGE_RESOLUTION|>--- conflicted
+++ resolved
@@ -156,12 +156,11 @@
             if move_response := await move_source():
                 self.board.push(move_response.move)
                 await self.engine.start_pondering(self.board)
-<<<<<<< HEAD
+
                 game_print(f"{move_response.public_message} {move_response.private_message}".strip(), game_id=self.game_info.id)
-=======
-
-                print(f"{move_response.public_message} {move_response.private_message}".strip())
->>>>>>> eccf4db2
+
+
+
                 self.last_message = move_response.public_message
                 self.last_pv = move_response.pv
                 return Lichess_Move(
@@ -176,11 +175,9 @@
             self.scores.append(info["score"])
 
         message = f"Engine:  {self._format_move(move):14} {self._format_engine_info(info)}"
-<<<<<<< HEAD
+
         game_print(message, game_id=self.game_info.id)
-=======
-        print(message)
->>>>>>> eccf4db2
+
         self.last_message = message
         self.last_pv = info.get("pv", [])
 
@@ -593,11 +590,11 @@
 
         if response["status"] != "ok":
             if response["status"] != "unknown":
-<<<<<<< HEAD
+
                 game_print(f"ChessDB: {response['status']}", game_id=self.game_info.id)
-=======
-                print(f"ChessDB: {response['status']}")
->>>>>>> eccf4db2
+
+
+
             self.out_of_chessdb_counter += 1
             return
 
